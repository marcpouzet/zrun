<<<<<<< HEAD
let rec g<<n>>(x) =
  match size n with
  | 0 -> 0
  | _ -> 1 + f<<n-1>>(x+1)
and f<<n>>(x) = g<<n-1>>(x)

let main1() = g<<100>>(1)
=======
(* recursive functions defined at top level *)
let rec f<<n>>(x) returns o
  match size n with
  | 0 -> do o = x done
  | _ -> do o = g<<n-1>>(x+1) done
  
and g<<n>> (x) = f<<n>> (x-1)

let h = f

let main1 () = f<<4>>(0)

>>>>>>> cadbe3f9
<|MERGE_RESOLUTION|>--- conflicted
+++ resolved
@@ -1,12 +1,3 @@
-<<<<<<< HEAD
-let rec g<<n>>(x) =
-  match size n with
-  | 0 -> 0
-  | _ -> 1 + f<<n-1>>(x+1)
-and f<<n>>(x) = g<<n-1>>(x)
-
-let main1() = g<<100>>(1)
-=======
 (* recursive functions defined at top level *)
 let rec f<<n>>(x) returns o
   match size n with
@@ -17,6 +8,4 @@
 
 let h = f
 
-let main1 () = f<<4>>(0)
-
->>>>>>> cadbe3f9
+let main1 () = f<<4>>(0)